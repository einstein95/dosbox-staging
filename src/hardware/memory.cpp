/*
 *  Copyright (C) 2002-2020  The DOSBox Team
 *
 *  This program is free software; you can redistribute it and/or modify
 *  it under the terms of the GNU General Public License as published by
 *  the Free Software Foundation; either version 2 of the License, or
 *  (at your option) any later version.
 *
 *  This program is distributed in the hope that it will be useful,
 *  but WITHOUT ANY WARRANTY; without even the implied warranty of
 *  MERCHANTABILITY or FITNESS FOR A PARTICULAR PURPOSE.  See the
 *  GNU General Public License for more details.
 *
 *  You should have received a copy of the GNU General Public License along
 *  with this program; if not, write to the Free Software Foundation, Inc.,
 *  51 Franklin Street, Fifth Floor, Boston, MA 02110-1301, USA.
 */


#include "dosbox.h"
#include "mem.h"
#include "inout.h"
#include "setup.h"
#include "paging.h"
#include "regs.h"

#include <string.h>

#define PAGES_IN_BLOCK	((1024*1024)/MEM_PAGE_SIZE)
#define SAFE_MEMORY	32
#define MAX_MEMORY	64
#define MAX_PAGE_ENTRIES (MAX_MEMORY*1024*1024/4096)
#define LFB_PAGES	512
#define MAX_LINKS	((MAX_MEMORY*1024/4)+4096)		//Hopefully enough

struct LinkBlock {
	Bitu used;
	Bit32u pages[MAX_LINKS];
};

static struct MemoryBlock {
	Bitu pages;
	PageHandler * * phandlers;
	MemHandle * mhandles;
	LinkBlock links;
	struct	{
		Bitu		start_page;
		Bitu		end_page;
		Bitu		pages;
		PageHandler *handler;
		PageHandler *mmiohandler;
	} lfb;
	struct {
		bool enabled;
		Bit8u controlport;
	} a20;
} memory;

HostPt MemBase;

class IllegalPageHandler : public PageHandler {
public:
	IllegalPageHandler() {
		flags=PFLAG_INIT|PFLAG_NOCODE;
	}
	Bitu readb(PhysPt addr) {
#if C_DEBUG
		LOG_MSG("Illegal read from %x, CS:IP %8x:%8x",addr,SegValue(cs),reg_eip);
#else
		static Bits lcount=0;
		if (lcount<1000) {
			lcount++;
			LOG_MSG("Illegal read from %x, CS:IP %8x:%8x",addr,SegValue(cs),reg_eip);
		}
#endif
		return 0xff;
	} 
	void writeb(PhysPt addr,Bitu val) {
#if C_DEBUG
		LOG_MSG("Illegal write to %x, CS:IP %8x:%8x",addr,SegValue(cs),reg_eip);
#else
		static Bits lcount=0;
		if (lcount<1000) {
			lcount++;
			LOG_MSG("Illegal write to %x, CS:IP %8x:%8x",addr,SegValue(cs),reg_eip);
		}
#endif
	}
};

class RAMPageHandler : public PageHandler {
public:
	RAMPageHandler() {
		flags=PFLAG_READABLE|PFLAG_WRITEABLE;
	}
	HostPt GetHostReadPt(Bitu phys_page) {
		return MemBase+phys_page*MEM_PAGESIZE;
	}
	HostPt GetHostWritePt(Bitu phys_page) {
		return MemBase+phys_page*MEM_PAGESIZE;
	}
};

class ROMPageHandler : public RAMPageHandler {
public:
	ROMPageHandler() {
		flags=PFLAG_READABLE|PFLAG_HASROM;
	}
	void writeb(PhysPt addr,Bitu val){
		LOG(LOG_CPU,LOG_ERROR)("Write %" sBitfs(x) " to rom at %x",val,addr);
	}
	void writew(PhysPt addr,Bitu val){
		LOG(LOG_CPU,LOG_ERROR)("Write %" sBitfs(x) " to rom at %x",val,addr);
	}
	void writed(PhysPt addr,Bitu val){
		LOG(LOG_CPU,LOG_ERROR)("Write %" sBitfs(x) " to rom at %x",val,addr);
	}
};



static IllegalPageHandler illegal_page_handler;
static RAMPageHandler ram_page_handler;
static ROMPageHandler rom_page_handler;

void MEM_SetLFB(Bitu page, Bitu pages, PageHandler *handler, PageHandler *mmiohandler) {
	memory.lfb.handler=handler;
	memory.lfb.mmiohandler=mmiohandler;
	memory.lfb.start_page=page;
	memory.lfb.end_page=page+pages;
	memory.lfb.pages=pages;
	PAGING_ClearTLB();
}

PageHandler * MEM_GetPageHandler(Bitu phys_page) {
	if (phys_page<memory.pages) {
		return memory.phandlers[phys_page];
	} else if ((phys_page>=memory.lfb.start_page) && (phys_page<memory.lfb.end_page)) {
		return memory.lfb.handler;
	} else if ((phys_page>=memory.lfb.start_page+0x01000000/4096) &&
				(phys_page<memory.lfb.start_page+0x01000000/4096+16)) {
		return memory.lfb.mmiohandler;
	}
	return &illegal_page_handler;
}

void MEM_SetPageHandler(Bitu phys_page,Bitu pages,PageHandler * handler) {
	for (;pages>0;pages--) {
		memory.phandlers[phys_page]=handler;
		phys_page++;
	}
}

void MEM_ResetPageHandler(Bitu phys_page, Bitu pages) {
	for (;pages>0;pages--) {
		memory.phandlers[phys_page]=&ram_page_handler;
		phys_page++;
	}
}

Bitu mem_strlen(PhysPt pt) {
	Bitu x=0;
	while (x<1024) {
		if (!mem_readb_inline(pt+x)) return x;
		x++;
	}
	return 0;		//Hope this doesn't happen
}

void mem_strcpy(PhysPt dest,PhysPt src) {
	Bit8u r;
	while ( (r = mem_readb(src++)) ) mem_writeb_inline(dest++,r);
	mem_writeb_inline(dest,0);
}

void mem_memcpy(PhysPt dest,PhysPt src,Bitu size) {
	while (size--) mem_writeb_inline(dest++,mem_readb_inline(src++));
}

void MEM_BlockRead(PhysPt pt,void * data,Bitu size) {
	Bit8u * write=reinterpret_cast<Bit8u *>(data);
	while (size--) {
		*write++=mem_readb_inline(pt++);
	}
}

void MEM_BlockWrite(PhysPt pt,void const * const data,Bitu size) {
	Bit8u const * read = reinterpret_cast<Bit8u const * const>(data);
	while (size--) {
		mem_writeb_inline(pt++,*read++);
	}
}

void MEM_BlockCopy(PhysPt dest,PhysPt src,Bitu size) {
	mem_memcpy(dest,src,size);
}

void MEM_StrCopy(PhysPt pt,char * data,Bitu size) {
	while (size--) {
		Bit8u r=mem_readb_inline(pt++);
		if (!r) break;
		*data++=r;
	}
	*data=0;
}

Bitu MEM_TotalPages(void) {
	return memory.pages;
}

Bitu MEM_FreeLargest(void) {
	Bitu size=0;Bitu largest=0;
	Bitu index=XMS_START;	
	while (index<memory.pages) {
		if (!memory.mhandles[index]) {
			size++;
		} else {
			if (size>largest) largest=size;
			size=0;
		}
		index++;
	}
	if (size>largest) largest=size;
	return largest;
}

Bitu MEM_FreeTotal(void) {
	Bitu free=0;
	Bitu index=XMS_START;	
	while (index<memory.pages) {
		if (!memory.mhandles[index]) free++;
		index++;
	}
	return free;
}

Bitu MEM_AllocatedPages(MemHandle handle) 
{
	Bitu pages = 0;
	while (handle>0) {
		pages++;
		handle=memory.mhandles[handle];
	}
	return pages;
}

//TODO Maybe some protection for this whole allocation scheme

INLINE Bitu BestMatch(Bitu size) {
	Bitu index=XMS_START;	
	Bitu first=0;
	Bitu best=0xfffffff;
	Bitu best_first=0;
	while (index<memory.pages) {
		/* Check if we are searching for first free page */
		if (!first) {
			/* Check if this is a free page */
			if (!memory.mhandles[index]) {
				first=index;	
			}
		} else {
			/* Check if this still is used page */
			if (memory.mhandles[index]) {
				Bitu pages=index-first;
				if (pages==size) {
					return first;
				} else if (pages>size) {
					if (pages<best) {
						best=pages;
						best_first=first;
					}
				}
				first=0;			//Always reset for new search
			}
		}
		index++;
	}
	/* Check for the final block if we can */
	if (first && (index-first>=size) && (index-first<best)) {
		return first;
	}
	return best_first;
}

MemHandle MEM_AllocatePages(Bitu pages,bool sequence) {
	MemHandle ret;
	if (!pages) return 0;
	if (sequence) {
		Bitu index=BestMatch(pages);
		if (!index) return 0;
		MemHandle * next=&ret;
		while (pages) {
			*next=index;
			next=&memory.mhandles[index];
			index++;pages--;
		}
		*next=-1;
	} else {
		if (MEM_FreeTotal()<pages) return 0;
		MemHandle * next=&ret;
		while (pages) {
			Bitu index=BestMatch(1);
			if (!index) E_Exit("MEM:corruption during allocate");
			while (pages && (!memory.mhandles[index])) {
				*next=index;
				next=&memory.mhandles[index];
				index++;pages--;
			}
			*next=-1;		//Invalidate it in case we need another match
		}
	}
	return ret;
}

MemHandle MEM_GetNextFreePage(void) {
	return (MemHandle)BestMatch(1);
}

void MEM_ReleasePages(MemHandle handle) {
	while (handle>0) {
		MemHandle next=memory.mhandles[handle];
		memory.mhandles[handle]=0;
		handle=next;
	}
}

bool MEM_ReAllocatePages(MemHandle & handle,Bitu pages,bool sequence) {
	if (handle<=0) {
		if (!pages) return true;
		handle=MEM_AllocatePages(pages,sequence);
		return (handle>0);
	}
	if (!pages) {
		MEM_ReleasePages(handle);
		handle=-1;
		return true;
	}
	MemHandle index=handle;
	MemHandle last;Bitu old_pages=0;
	while (index>0) {
		old_pages++;
		last=index;
		index=memory.mhandles[index];
	}
	if (old_pages == pages) return true;
	if (old_pages > pages) {
		/* Decrease size */
		pages--;index=handle;old_pages--;
		while (pages) {
			index=memory.mhandles[index];
			pages--;old_pages--;
		}
		MemHandle next=memory.mhandles[index];
		memory.mhandles[index]=-1;
		index=next;
		while (old_pages) {
			next=memory.mhandles[index];
			memory.mhandles[index]=0;
			index=next;
			old_pages--;
		}
		return true;
	} else {
		/* Increase size, check for enough free space */
		Bitu need=pages-old_pages;
		if (sequence) {
			index=last+1;
			Bitu free=0;
			while ((index<(MemHandle)memory.pages) && !memory.mhandles[index]) {
				index++;free++;
			}
			if (free>=need) {
				/* Enough space allocate more pages */
				index=last;
				while (need) {
					memory.mhandles[index]=index+1;
					need--;index++;
				}
				memory.mhandles[index]=-1;
				return true;
			} else {
				/* Not Enough space allocate new block and copy */
				MemHandle newhandle=MEM_AllocatePages(pages,true);
				if (!newhandle) return false;
				MEM_BlockCopy(newhandle*4096,handle*4096,old_pages*4096);
				MEM_ReleasePages(handle);
				handle=newhandle;
				return true;
			}
		} else {
			MemHandle rem=MEM_AllocatePages(need,false);
			if (!rem) return false;
			memory.mhandles[last]=rem;
			return true;
		}
	}
	return 0;
}

MemHandle MEM_NextHandle(MemHandle handle) {
	return memory.mhandles[handle];
}

MemHandle MEM_NextHandleAt(MemHandle handle,Bitu where) {
	while (where) {
		where--;	
		handle=memory.mhandles[handle];
	}
	return handle;
}


/* 
	A20 line handling, 
	Basically maps the 4 pages at the 1mb to 0mb in the default page directory
*/
bool MEM_A20_Enabled(void) {
	return memory.a20.enabled;
}

void MEM_A20_Enable(bool enabled) {
	Bitu phys_base=enabled ? (1024/4) : 0;
	for (Bitu i=0;i<16;i++) PAGING_MapPage((1024/4)+i,phys_base+i);
	memory.a20.enabled=enabled;
}


/* Memory access functions */
Bit16u mem_unalignedreadw(PhysPt address) {
	Bit16u ret = mem_readb_inline(address);
	ret       |= mem_readb_inline(address+1) << 8;
	return ret;
}

Bit32u mem_unalignedreadd(PhysPt address) {
	Bit32u ret = mem_readb_inline(address);
	ret       |= mem_readb_inline(address+1) << 8;
	ret       |= mem_readb_inline(address+2) << 16;
	ret       |= mem_readb_inline(address+3) << 24;
	return ret;
}


void mem_unalignedwritew(PhysPt address,Bit16u val) {
	mem_writeb_inline(address,(Bit8u)val);val>>=8;
	mem_writeb_inline(address+1,(Bit8u)val);
}

void mem_unalignedwrited(PhysPt address,Bit32u val) {
	mem_writeb_inline(address,(Bit8u)val);val>>=8;
	mem_writeb_inline(address+1,(Bit8u)val);val>>=8;
	mem_writeb_inline(address+2,(Bit8u)val);val>>=8;
	mem_writeb_inline(address+3,(Bit8u)val);
}


bool mem_unalignedreadw_checked(PhysPt address, Bit16u * val) {
	Bit8u rval1,rval2;
	if (mem_readb_checked(address+0, &rval1)) return true;
	if (mem_readb_checked(address+1, &rval2)) return true;
	*val=(Bit16u)(((Bit8u)rval1) | (((Bit8u)rval2) << 8));
	return false;
}

bool mem_unalignedreadd_checked(PhysPt address, Bit32u * val) {
	Bit8u rval1,rval2,rval3,rval4;
	if (mem_readb_checked(address+0, &rval1)) return true;
	if (mem_readb_checked(address+1, &rval2)) return true;
	if (mem_readb_checked(address+2, &rval3)) return true;
	if (mem_readb_checked(address+3, &rval4)) return true;
	*val=(Bit32u)(((Bit8u)rval1) | (((Bit8u)rval2) << 8) | (((Bit8u)rval3) << 16) | (((Bit8u)rval4) << 24));
	return false;
}

bool mem_unalignedwritew_checked(PhysPt address, Bit16u val) {
	if (mem_writeb_checked(address+0, (Bit8u)(val & 0xff))) return true;
	val >>= 8;
	if (mem_writeb_checked(address+1, (Bit8u)(val & 0xff))) return true;
	return false;
}

bool mem_unalignedwrited_checked(PhysPt address, Bit32u val) {
	if (mem_writeb_checked(address+0, (Bit8u)(val & 0xff))) return true;
	val >>= 8;
	if (mem_writeb_checked(address+1, (Bit8u)(val & 0xff))) return true;
	val >>= 8;
	if (mem_writeb_checked(address+2, (Bit8u)(val & 0xff))) return true;
	val >>= 8;
	if (mem_writeb_checked(address+3, (Bit8u)(val & 0xff))) return true;
	return false;
}

Bit8u mem_readb(PhysPt address) {
	return mem_readb_inline(address);
}

Bit16u mem_readw(PhysPt address) {
	return mem_readw_inline(address);
}

Bit32u mem_readd(PhysPt address) {
	return mem_readd_inline(address);
}

void mem_writeb(PhysPt address,Bit8u val) {
	mem_writeb_inline(address,val);
}

void mem_writew(PhysPt address,Bit16u val) {
	mem_writew_inline(address,val);
}

void mem_writed(PhysPt address,Bit32u val) {
	mem_writed_inline(address,val);
}

static void write_p92(Bitu port,Bitu val,Bitu iolen) {	
	// Bit 0 = system reset (switch back to real mode)
	if (val&1) E_Exit("XMS: CPU reset via port 0x92 not supported.");
	memory.a20.controlport = val & ~2;
	MEM_A20_Enable((val & 2)>0);
}

static Bitu read_p92(Bitu port,Bitu iolen) {
	return memory.a20.controlport | (memory.a20.enabled ? 0x02 : 0);
}

void RemoveEMSPageFrame(void) {
	/* Setup rom at 0xe0000-0xf0000 */
	for (Bitu ct=0xe0;ct<0xf0;ct++) {
		memory.phandlers[ct] = &rom_page_handler;
	}
}

void PreparePCJRCartRom(void) {
	/* Setup rom at 0xd0000-0xe0000 */
	for (Bitu ct=0xd0;ct<0xe0;ct++) {
		memory.phandlers[ct] = &rom_page_handler;
	}
}

HostPt GetMemBase(void) { return MemBase; }

class MEMORY:public Module_base{
private:
	IO_ReadHandleObject ReadHandler;
	IO_WriteHandleObject WriteHandler;
public:	
	MEMORY(Section* configuration):Module_base(configuration){
		Bitu i;
		Section_prop * section=static_cast<Section_prop *>(configuration);
	
		/* Setup the Physical Page Links */
		uint16_t memsize = section->Get_int("memsize");
	
		if (memsize < 1) memsize = 1;
		/* max 63 to solve problems with certain xms handlers */
		if (memsize > MAX_MEMORY - 1) {
			LOG_MSG("Maximum memory size is %d MB",MAX_MEMORY - 1);
			memsize = MAX_MEMORY - 1;
		}
		if (memsize > SAFE_MEMORY - 1) {
			LOG_MSG("Memory sizes above %d MB are NOT recommended.",SAFE_MEMORY - 1);
			LOG_MSG("Stick with the default values unless you are absolutely certain.");
		}
<<<<<<< HEAD
		MemBase = new (std::nothrow) Bit8u[memsize * 1024 * 1024];
		if (!MemBase) {
			E_Exit("Can't allocate main memory of %u MB", memsize);
		}
		memset((void*)MemBase, 0, memsize * 1024 * 1024);
		memory.pages = (memsize * 1024 * 1024) / 4096;

=======
		MemBase = new(std::nothrow) Bit8u[memsize*1024*1024];
		if (!MemBase) E_Exit("Can't allocate main memory of %" sBitfs(d) " MB",memsize);
		/* Clear the memory, as new doesn't always give zeroed memory
		 * (Visual C debug mode). We want zeroed memory though. */
		memset((void*)MemBase,0,memsize*1024*1024);
		memory.pages = (memsize*1024*1024)/4096;
>>>>>>> 91d78170
		/* Allocate the data for the different page information blocks */
		memory.phandlers = new (std::nothrow) PageHandler * [memory.pages];
		if (!memory.phandlers) {
			E_Exit("Can't allocate %" PRIuPTR " bytes for the PageHandler array",
			       sizeof(PageHandler*) * memory.pages);
		}

		memory.mhandles = new (std::nothrow) MemHandle [memory.pages];
		if (!memory.mhandles) {
			E_Exit("Can't allocate %" PRIuPTR " bytes worth of memory handles",
			       sizeof(MemHandle) * memory.pages);
		}

		for (i = 0; i < memory.pages; i++) {
			memory.phandlers[i] = &ram_page_handler;
			memory.mhandles[i] = 0;				//Set to 0 for memory allocation
		}
		/* Setup rom at 0xc0000-0xc8000 */
		for (i=0xc0;i<0xc8;i++) {
			memory.phandlers[i] = &rom_page_handler;
		}
		/* Setup rom at 0xf0000-0x100000 */
		for (i=0xf0;i<0x100;i++) {
			memory.phandlers[i] = &rom_page_handler;
		}
		if (machine==MCH_PCJR) {
			/* Setup cartridge rom at 0xe0000-0xf0000 */
			for (i=0xe0;i<0xf0;i++) {
				memory.phandlers[i] = &rom_page_handler;
			}
		}
		/* Reset some links */
		memory.links.used = 0;
		// A20 Line - PS/2 system control port A
		WriteHandler.Install(0x92,write_p92,IO_MB);
		ReadHandler.Install(0x92,read_p92,IO_MB);
		MEM_A20_Enable(false);
	}
	~MEMORY(){
		delete [] MemBase;
		delete [] memory.phandlers;
		delete [] memory.mhandles;
	}
};	

	
static MEMORY* test;	
	
static void MEM_ShutDown(Section * sec) {
	delete test;
}

void MEM_Init(Section * sec) {
	/* shutdown function */
	test = new MEMORY(sec);
	sec->AddDestroyFunction(&MEM_ShutDown);
}<|MERGE_RESOLUTION|>--- conflicted
+++ resolved
@@ -563,7 +563,6 @@
 			LOG_MSG("Memory sizes above %d MB are NOT recommended.",SAFE_MEMORY - 1);
 			LOG_MSG("Stick with the default values unless you are absolutely certain.");
 		}
-<<<<<<< HEAD
 		MemBase = new (std::nothrow) Bit8u[memsize * 1024 * 1024];
 		if (!MemBase) {
 			E_Exit("Can't allocate main memory of %u MB", memsize);
@@ -571,14 +570,6 @@
 		memset((void*)MemBase, 0, memsize * 1024 * 1024);
 		memory.pages = (memsize * 1024 * 1024) / 4096;
 
-=======
-		MemBase = new(std::nothrow) Bit8u[memsize*1024*1024];
-		if (!MemBase) E_Exit("Can't allocate main memory of %" sBitfs(d) " MB",memsize);
-		/* Clear the memory, as new doesn't always give zeroed memory
-		 * (Visual C debug mode). We want zeroed memory though. */
-		memset((void*)MemBase,0,memsize*1024*1024);
-		memory.pages = (memsize*1024*1024)/4096;
->>>>>>> 91d78170
 		/* Allocate the data for the different page information blocks */
 		memory.phandlers = new (std::nothrow) PageHandler * [memory.pages];
 		if (!memory.phandlers) {
