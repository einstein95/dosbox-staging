--- conflicted
+++ resolved
@@ -18,12 +18,8 @@
 |-                               |-                            |-
 | **Version control**            | Git                         | [SVN]
 | **Language**                   | C++14                       | C++03<sup>[1]</sup>
-<<<<<<< HEAD
-| **SDL**                        | 2.0.2                       | 1.2<sup>＊</sup>
+| **SDL**                        | >= 2.0.2                    | 1.2<sup>＊</sup>
 | **Buildsystem**                | Meson (WIP)                 | Autotools
-=======
-| **SDL**                        | >= 2.0.2                    | 1.2<sup>＊</sup>
->>>>>>> 1eec2391
 | **CI**                         | Yes                         | No
 | **Static analysis**            | Yes<sup>[2],[3],[4]</sup>   | No
 | **Dynamic analysis**           | Yes                         | No
